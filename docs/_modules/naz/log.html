

<!DOCTYPE html>
<!--[if IE 8]><html class="no-js lt-ie9" lang="en" > <![endif]-->
<!--[if gt IE 8]><!--> <html class="no-js" lang="en" > <!--<![endif]-->
<head>
  <meta charset="utf-8">
  
  <meta name="viewport" content="width=device-width, initial-scale=1.0">
  
  <title>naz.log &mdash; naz v0.7.5 documentation</title>
  

  
  
  
  
    <link rel="canonical" href="https://komuw.github.io/naz/_modules/naz/log.html"/>
  

  
  <script type="text/javascript" src="../../_static/js/modernizr.min.js"></script>
  
    
      <script type="text/javascript" id="documentation_options" data-url_root="../../" src="../../_static/documentation_options.js"></script>
        <script type="text/javascript" src="../../_static/jquery.js"></script>
        <script type="text/javascript" src="../../_static/underscore.js"></script>
        <script type="text/javascript" src="../../_static/doctools.js"></script>
        <script type="text/javascript" src="../../_static/language_data.js"></script>
    
    <script type="text/javascript" src="../../_static/js/theme.js"></script>

    

  
  <link rel="stylesheet" href="../../_static/css/theme.css" type="text/css" />
  <link rel="stylesheet" href="../../_static/pygments.css" type="text/css" />
    <link rel="index" title="Index" href="../../genindex.html" />
    <link rel="search" title="Search" href="../../search.html" /> 
</head>

<body class="wy-body-for-nav">

   
  <div class="wy-grid-for-nav">
    
    <nav data-toggle="wy-nav-shift" class="wy-nav-side">
      <div class="wy-side-scroll">
        <div class="wy-side-nav-search" >
          

          
            <a href="../../index.html" class="icon icon-home"> naz
          

          
          </a>

          
            
            
              <div class="version">
                v0.7.5
              </div>
            
          

          
<div role="search">
  <form id="rtd-search-form" class="wy-form" action="../../search.html" method="get">
    <input type="text" name="q" placeholder="Search docs" />
    <input type="hidden" name="check_keywords" value="yes" />
    <input type="hidden" name="area" value="default" />
  </form>
</div>

          
        </div>

        <div class="wy-menu wy-menu-vertical" data-spy="affix" role="navigation" aria-label="main navigation">
          
            
            
              
            
            
              <ul>
<li class="toctree-l1"><a class="reference internal" href="../../introduction.html">Introduction to naz</a></li>
<li class="toctree-l1"><a class="reference internal" href="../../example_demo.html">Example demo of using naz</a></li>
</ul>
<ul>
<li class="toctree-l1"><a class="reference internal" href="../../client.html">Client</a></li>
<li class="toctree-l1"><a class="reference internal" href="../../protocol.html">protocol</a></li>
<li class="toctree-l1"><a class="reference internal" href="../../correlater.html">correlater</a></li>
<li class="toctree-l1"><a class="reference internal" href="../../hooks.html">hooks</a></li>
<li class="toctree-l1"><a class="reference internal" href="../../codec.html">codec</a></li>
<li class="toctree-l1"><a class="reference internal" href="../../broker.html">broker</a></li>
<li class="toctree-l1"><a class="reference internal" href="../../ratelimiter.html">ratelimiter</a></li>
<li class="toctree-l1"><a class="reference internal" href="../../sequence.html">sequence</a></li>
<li class="toctree-l1"><a class="reference internal" href="../../throttle.html">throttle</a></li>
<li class="toctree-l1"><a class="reference internal" href="../../state.html">state</a></li>
<li class="toctree-l1"><a class="reference internal" href="../../log.html">log</a></li>
</ul>

            
          
        </div>
      </div>
    </nav>

    <section data-toggle="wy-nav-shift" class="wy-nav-content-wrap">

      
      <nav class="wy-nav-top" aria-label="top navigation">
        
          <i data-toggle="wy-nav-top" class="fa fa-bars"></i>
          <a href="../../index.html">naz</a>
        
      </nav>


      <div class="wy-nav-content">
        
        <div class="rst-content">
        
          















<div role="navigation" aria-label="breadcrumbs navigation">

  <ul class="wy-breadcrumbs">
    
      <li><a href="../../index.html">Docs</a> &raquo;</li>
        
          <li><a href="../index.html">Module code</a> &raquo;</li>
        
      <li>naz.log</li>
    
    
      <li class="wy-breadcrumbs-aside">
        
      </li>
    
  </ul>

  
  <hr/>
</div>
          <div role="main" class="document" itemscope="itemscope" itemtype="http://schema.org/Article">
           <div itemprop="articleBody">
            
  <h1>Source code for naz.log</h1><div class="highlight"><pre>
<span></span><span class="kn">import</span> <span class="nn">time</span>
<span class="kn">import</span> <span class="nn">json</span>
<span class="kn">import</span> <span class="nn">typing</span>
<span class="kn">import</span> <span class="nn">logging</span>
<span class="kn">import</span> <span class="nn">collections</span>
<span class="kn">from</span> <span class="nn">logging</span> <span class="k">import</span> <span class="n">handlers</span>


<div class="viewcode-block" id="SimpleLogger"><a class="viewcode-back" href="../../log.html#naz.log.SimpleLogger">[docs]</a><span class="k">class</span> <span class="nc">SimpleLogger</span><span class="p">(</span><span class="n">logging</span><span class="o">.</span><span class="n">Logger</span><span class="p">):</span>
    <span class="sd">&quot;&quot;&quot;</span>
<span class="sd">    It implements a structured logger that renders logs as either json(default) or python dictionary.</span>

<span class="sd">    example usage:</span>

<span class="sd">    .. highlight:: python</span>
<span class="sd">    .. code-block:: python</span>

<span class="sd">        logger = SimpleLogger(&quot;myLogger&quot;)</span>
<span class="sd">        logger.log(logging.INFO,</span>
<span class="sd">                   {&quot;event&quot;: &quot;web_request&quot;, &quot;url&quot;: &quot;https://www.google.com/&quot;})</span>
<span class="sd">    &quot;&quot;&quot;</span>

<div class="viewcode-block" id="SimpleLogger.__init__"><a class="viewcode-back" href="../../log.html#naz.log.SimpleLogger.__init__">[docs]</a>    <span class="k">def</span> <span class="nf">__init__</span><span class="p">(</span>
        <span class="bp">self</span><span class="p">,</span>
        <span class="n">logger_name</span><span class="p">:</span> <span class="nb">str</span><span class="p">,</span>
        <span class="n">level</span><span class="p">:</span> <span class="n">typing</span><span class="o">.</span><span class="n">Union</span><span class="p">[</span><span class="nb">str</span><span class="p">,</span> <span class="nb">int</span><span class="p">]</span> <span class="o">=</span> <span class="n">logging</span><span class="o">.</span><span class="n">INFO</span><span class="p">,</span>
        <span class="n">log_metadata</span><span class="p">:</span> <span class="n">typing</span><span class="o">.</span><span class="n">Union</span><span class="p">[</span><span class="kc">None</span><span class="p">,</span> <span class="nb">dict</span><span class="p">]</span> <span class="o">=</span> <span class="kc">None</span><span class="p">,</span>
        <span class="n">handler</span><span class="p">:</span> <span class="n">typing</span><span class="o">.</span><span class="n">Union</span><span class="p">[</span><span class="kc">None</span><span class="p">,</span> <span class="n">logging</span><span class="o">.</span><span class="n">Handler</span><span class="p">]</span> <span class="o">=</span> <span class="kc">None</span><span class="p">,</span>
        <span class="n">render_as_json</span><span class="o">=</span><span class="kc">True</span><span class="p">,</span>
    <span class="p">)</span> <span class="o">-&gt;</span> <span class="kc">None</span><span class="p">:</span>
        <span class="sd">&quot;&quot;&quot;</span>
<span class="sd">        Parameters:</span>
<span class="sd">            logger_name: name of the logger. it should be unique per logger.</span>
<span class="sd">            level: the level at which to log</span>
<span class="sd">            log_metadata: metadata that will be included in all log statements</span>
<span class="sd">            handler: python logging `handler &lt;https://docs.python.org/3/library/logging.html#logging.Handler&gt;`_ to be attached to this logger.</span>
<span class="sd">                     By default, `logging.StreamHandler` is used.</span>
<span class="sd">            render_as_json: whether to render logs as json or dictionary. By default it renders as json.</span>
<span class="sd">        &quot;&quot;&quot;</span>
        <span class="nb">super</span><span class="p">(</span><span class="n">SimpleLogger</span><span class="p">,</span> <span class="bp">self</span><span class="p">)</span><span class="o">.</span><span class="fm">__init__</span><span class="p">(</span><span class="n">name</span><span class="o">=</span><span class="n">logger_name</span><span class="p">,</span> <span class="n">level</span><span class="o">=</span><span class="bp">self</span><span class="o">.</span><span class="n">_nameToLevel</span><span class="p">(</span><span class="n">level</span><span class="p">))</span>
        <span class="k">if</span> <span class="ow">not</span> <span class="nb">isinstance</span><span class="p">(</span><span class="n">logger_name</span><span class="p">,</span> <span class="nb">str</span><span class="p">):</span>
            <span class="k">raise</span> <span class="ne">ValueError</span><span class="p">(</span>
                <span class="s2">&quot;`logger_name` should be of type:: `str` You entered: </span><span class="si">{0}</span><span class="s2">&quot;</span><span class="o">.</span><span class="n">format</span><span class="p">(</span><span class="nb">type</span><span class="p">(</span><span class="n">logger_name</span><span class="p">))</span>
            <span class="p">)</span>
        <span class="k">if</span> <span class="ow">not</span> <span class="nb">isinstance</span><span class="p">(</span><span class="n">level</span><span class="p">,</span> <span class="p">(</span><span class="nb">int</span><span class="p">,</span> <span class="nb">str</span><span class="p">)):</span>
            <span class="k">raise</span> <span class="ne">ValueError</span><span class="p">(</span>
                <span class="s2">&quot;`level` should be of type:: `str` or `int` You entered: </span><span class="si">{0}</span><span class="s2">&quot;</span><span class="o">.</span><span class="n">format</span><span class="p">(</span><span class="nb">type</span><span class="p">(</span><span class="n">level</span><span class="p">))</span>
            <span class="p">)</span>
        <span class="k">if</span> <span class="nb">isinstance</span><span class="p">(</span><span class="n">level</span><span class="p">,</span> <span class="nb">str</span><span class="p">):</span>
            <span class="k">if</span> <span class="n">level</span><span class="o">.</span><span class="n">upper</span><span class="p">()</span> <span class="ow">not</span> <span class="ow">in</span> <span class="p">[</span><span class="s2">&quot;NOTSET&quot;</span><span class="p">,</span> <span class="s2">&quot;DEBUG&quot;</span><span class="p">,</span> <span class="s2">&quot;INFO&quot;</span><span class="p">,</span> <span class="s2">&quot;WARNING&quot;</span><span class="p">,</span> <span class="s2">&quot;ERROR&quot;</span><span class="p">,</span> <span class="s2">&quot;CRITICAL&quot;</span><span class="p">]:</span>
                <span class="k">raise</span> <span class="ne">ValueError</span><span class="p">(</span>
                    <span class="sd">&quot;&quot;&quot;`level` should be one of; &#39;NOTSET&#39;, &#39;DEBUG&#39;, &#39;INFO&#39;, &#39;WARNING&#39;, &#39;ERROR&#39; or &#39;CRITICAL&#39;. You entered: {0}&quot;&quot;&quot;</span><span class="o">.</span><span class="n">format</span><span class="p">(</span>
                        <span class="n">level</span>
                    <span class="p">)</span>
                <span class="p">)</span>
        <span class="k">if</span> <span class="ow">not</span> <span class="nb">isinstance</span><span class="p">(</span><span class="n">log_metadata</span><span class="p">,</span> <span class="p">(</span><span class="nb">type</span><span class="p">(</span><span class="kc">None</span><span class="p">),</span> <span class="nb">dict</span><span class="p">)):</span>
            <span class="k">raise</span> <span class="ne">ValueError</span><span class="p">(</span>
                <span class="s2">&quot;`log_metadata` should be of type:: `None` or `dict` You entered: </span><span class="si">{0}</span><span class="s2">&quot;</span><span class="o">.</span><span class="n">format</span><span class="p">(</span>
                    <span class="nb">type</span><span class="p">(</span><span class="n">log_metadata</span><span class="p">)</span>
                <span class="p">)</span>
            <span class="p">)</span>
        <span class="k">if</span> <span class="ow">not</span> <span class="nb">isinstance</span><span class="p">(</span><span class="n">handler</span><span class="p">,</span> <span class="p">(</span><span class="nb">type</span><span class="p">(</span><span class="kc">None</span><span class="p">),</span> <span class="n">logging</span><span class="o">.</span><span class="n">Handler</span><span class="p">)):</span>
            <span class="k">raise</span> <span class="ne">ValueError</span><span class="p">(</span>
                <span class="s2">&quot;`log_metadata` should be of type:: `None` or `logging.Handler` You entered: </span><span class="si">{0}</span><span class="s2">&quot;</span><span class="o">.</span><span class="n">format</span><span class="p">(</span>
                    <span class="nb">type</span><span class="p">(</span><span class="n">handler</span><span class="p">)</span>
                <span class="p">)</span>
            <span class="p">)</span>
        <span class="k">if</span> <span class="ow">not</span> <span class="nb">isinstance</span><span class="p">(</span><span class="n">render_as_json</span><span class="p">,</span> <span class="nb">bool</span><span class="p">):</span>
            <span class="k">raise</span> <span class="ne">ValueError</span><span class="p">(</span>
                <span class="s2">&quot;`render_as_json` should be of type:: `bool` You entered: </span><span class="si">{0}</span><span class="s2">&quot;</span><span class="o">.</span><span class="n">format</span><span class="p">(</span>
                    <span class="nb">type</span><span class="p">(</span><span class="n">render_as_json</span><span class="p">)</span>
                <span class="p">)</span>
            <span class="p">)</span>
        <span class="bp">self</span><span class="o">.</span><span class="n">logger_name</span> <span class="o">=</span> <span class="n">logger_name</span>
        <span class="bp">self</span><span class="o">.</span><span class="n">level</span> <span class="o">=</span> <span class="bp">self</span><span class="o">.</span><span class="n">_nameToLevel</span><span class="p">(</span><span class="n">level</span><span class="p">)</span>
        <span class="k">if</span> <span class="n">log_metadata</span> <span class="ow">is</span> <span class="ow">not</span> <span class="kc">None</span><span class="p">:</span>
            <span class="bp">self</span><span class="o">.</span><span class="n">log_metadata</span> <span class="o">=</span> <span class="n">log_metadata</span>
        <span class="k">else</span><span class="p">:</span>
            <span class="bp">self</span><span class="o">.</span><span class="n">log_metadata</span> <span class="o">=</span> <span class="p">{}</span>

        <span class="k">if</span> <span class="n">handler</span> <span class="ow">is</span> <span class="ow">not</span> <span class="kc">None</span><span class="p">:</span>
            <span class="bp">self</span><span class="o">.</span><span class="n">handler</span> <span class="o">=</span> <span class="n">handler</span>
        <span class="k">else</span><span class="p">:</span>
            <span class="bp">self</span><span class="o">.</span><span class="n">handler</span> <span class="o">=</span> <span class="n">logging</span><span class="o">.</span><span class="n">StreamHandler</span><span class="p">()</span>

        <span class="bp">self</span><span class="o">.</span><span class="n">render_as_json</span> <span class="o">=</span> <span class="n">render_as_json</span>
        <span class="bp">self</span><span class="o">.</span><span class="n">_set_logger_details</span><span class="p">()</span></div>

    <span class="k">def</span> <span class="nf">_set_logger_details</span><span class="p">(</span><span class="bp">self</span><span class="p">)</span> <span class="o">-&gt;</span> <span class="kc">None</span><span class="p">:</span>
        <span class="n">formatter</span> <span class="o">=</span> <span class="n">logging</span><span class="o">.</span><span class="n">Formatter</span><span class="p">(</span><span class="s2">&quot;</span><span class="si">%(message)s</span><span class="s2">&quot;</span><span class="p">)</span>
        <span class="bp">self</span><span class="o">.</span><span class="n">handler</span><span class="o">.</span><span class="n">setFormatter</span><span class="p">(</span><span class="n">formatter</span><span class="p">)</span>
        <span class="bp">self</span><span class="o">.</span><span class="n">handler</span><span class="o">.</span><span class="n">setLevel</span><span class="p">(</span><span class="bp">self</span><span class="o">.</span><span class="n">level</span><span class="p">)</span>
        <span class="bp">self</span><span class="o">.</span><span class="n">addHandler</span><span class="p">(</span><span class="bp">self</span><span class="o">.</span><span class="n">handler</span><span class="p">)</span>
        <span class="bp">self</span><span class="o">.</span><span class="n">setLevel</span><span class="p">(</span><span class="bp">self</span><span class="o">.</span><span class="n">level</span><span class="p">)</span>

<div class="viewcode-block" id="SimpleLogger.log"><a class="viewcode-back" href="../../log.html#naz.log.SimpleLogger.log">[docs]</a>    <span class="k">def</span> <span class="nf">log</span><span class="p">(</span><span class="bp">self</span><span class="p">,</span> <span class="n">level</span><span class="p">,</span> <span class="n">msg</span><span class="p">,</span> <span class="o">*</span><span class="n">args</span><span class="p">,</span> <span class="o">**</span><span class="n">kwargs</span><span class="p">):</span>
        <span class="sd">&quot;&quot;&quot;</span>
<span class="sd">        Log &#39;msg % args&#39; with the integer severity &#39;level&#39;.</span>

<span class="sd">        To pass exception information, use the keyword argument exc_info with</span>
<span class="sd">        a true value, e.g.</span>

<span class="sd">        logger.log(level, &quot;We have a %s&quot;, &quot;mysterious problem&quot;, exc_info=1)</span>
<span class="sd">        &quot;&quot;&quot;</span>
        <span class="k">if</span> <span class="bp">self</span><span class="o">.</span><span class="n">_nameToLevel</span><span class="p">(</span><span class="n">level</span><span class="p">)</span> <span class="o">&gt;=</span> <span class="n">logging</span><span class="o">.</span><span class="n">ERROR</span><span class="p">:</span>
            <span class="n">kwargs</span><span class="o">.</span><span class="n">update</span><span class="p">(</span><span class="nb">dict</span><span class="p">(</span><span class="n">exc_info</span><span class="o">=</span><span class="kc">True</span><span class="p">))</span>

        <span class="n">new_msg</span> <span class="o">=</span> <span class="bp">self</span><span class="o">.</span><span class="n">_process_msg</span><span class="p">(</span><span class="n">msg</span><span class="p">)</span>
        <span class="k">return</span> <span class="nb">super</span><span class="p">(</span><span class="n">SimpleLogger</span><span class="p">,</span> <span class="bp">self</span><span class="p">)</span><span class="o">.</span><span class="n">log</span><span class="p">(</span><span class="n">level</span><span class="p">,</span> <span class="n">new_msg</span><span class="p">,</span> <span class="o">*</span><span class="n">args</span><span class="p">,</span> <span class="o">**</span><span class="n">kwargs</span><span class="p">)</span></div>

    <span class="nd">@staticmethod</span>
    <span class="k">def</span> <span class="nf">_nameToLevel</span><span class="p">(</span><span class="n">level</span><span class="p">:</span> <span class="n">typing</span><span class="o">.</span><span class="n">Union</span><span class="p">[</span><span class="nb">str</span><span class="p">,</span> <span class="nb">int</span><span class="p">])</span> <span class="o">-&gt;</span> <span class="nb">int</span><span class="p">:</span>
        <span class="k">try</span><span class="p">:</span>
            <span class="k">if</span> <span class="nb">isinstance</span><span class="p">(</span><span class="n">level</span><span class="p">,</span> <span class="nb">str</span><span class="p">):</span>
                <span class="c1"># please mypy</span>
                <span class="n">_level</span><span class="p">:</span> <span class="nb">int</span> <span class="o">=</span> <span class="n">logging</span><span class="o">.</span><span class="n">_nameToLevel</span><span class="p">[</span><span class="n">level</span><span class="o">.</span><span class="n">upper</span><span class="p">()]</span>
            <span class="k">else</span><span class="p">:</span>
                <span class="n">_level</span> <span class="o">=</span> <span class="n">level</span>
            <span class="k">return</span> <span class="n">_level</span>
        <span class="k">except</span> <span class="ne">KeyError</span> <span class="k">as</span> <span class="n">e</span><span class="p">:</span>
            <span class="k">raise</span> <span class="ne">ValueError</span><span class="p">(</span>
                <span class="s2">&quot;`level` should be one of; &#39;NOTSET&#39;, &#39;DEBUG&#39;, &#39;INFO&#39;, &#39;WARNING&#39;, &#39;ERROR&#39;, &#39;CRITICAL&#39;&quot;</span>
            <span class="p">)</span> <span class="kn">from</span> <span class="nn">e</span>

    <span class="k">def</span> <span class="nf">_process_msg</span><span class="p">(</span><span class="bp">self</span><span class="p">,</span> <span class="n">msg</span><span class="p">:</span> <span class="n">typing</span><span class="o">.</span><span class="n">Union</span><span class="p">[</span><span class="nb">str</span><span class="p">,</span> <span class="nb">dict</span><span class="p">])</span> <span class="o">-&gt;</span> <span class="n">typing</span><span class="o">.</span><span class="n">Union</span><span class="p">[</span><span class="nb">str</span><span class="p">,</span> <span class="nb">dict</span><span class="p">]:</span>
        <span class="n">timestamp</span> <span class="o">=</span> <span class="bp">self</span><span class="o">.</span><span class="n">_formatTime</span><span class="p">()</span>
        <span class="k">if</span> <span class="nb">isinstance</span><span class="p">(</span><span class="n">msg</span><span class="p">,</span> <span class="nb">dict</span><span class="p">):</span>
            <span class="n">_timestamp</span> <span class="o">=</span> <span class="p">{</span><span class="s2">&quot;timestamp&quot;</span><span class="p">:</span> <span class="n">timestamp</span><span class="p">}</span>
            <span class="c1"># _timestamp should appear first in resulting dict</span>
            <span class="n">dict_merged_msg</span> <span class="o">=</span> <span class="p">{</span><span class="o">**</span><span class="n">_timestamp</span><span class="p">,</span> <span class="o">**</span><span class="n">msg</span><span class="p">,</span> <span class="o">**</span><span class="bp">self</span><span class="o">.</span><span class="n">log_metadata</span><span class="p">}</span>
            <span class="k">if</span> <span class="bp">self</span><span class="o">.</span><span class="n">render_as_json</span><span class="p">:</span>
                <span class="k">return</span> <span class="bp">self</span><span class="o">.</span><span class="n">_to_json</span><span class="p">(</span><span class="n">dict_merged_msg</span><span class="p">)</span>
            <span class="k">else</span><span class="p">:</span>
                <span class="k">return</span> <span class="n">dict_merged_msg</span>
        <span class="k">else</span><span class="p">:</span>
            <span class="n">str_merged_msg</span> <span class="o">=</span> <span class="s2">&quot;</span><span class="si">{0}</span><span class="s2"> </span><span class="si">{1}</span><span class="s2"> </span><span class="si">{2}</span><span class="s2">&quot;</span><span class="o">.</span><span class="n">format</span><span class="p">(</span><span class="n">timestamp</span><span class="p">,</span> <span class="n">msg</span><span class="p">,</span> <span class="bp">self</span><span class="o">.</span><span class="n">log_metadata</span><span class="p">)</span>
            <span class="k">if</span> <span class="bp">self</span><span class="o">.</span><span class="n">log_metadata</span> <span class="o">==</span> <span class="p">{}:</span>
                <span class="n">str_merged_msg</span> <span class="o">=</span> <span class="s2">&quot;</span><span class="si">{0}</span><span class="s2"> </span><span class="si">{1}</span><span class="s2">&quot;</span><span class="o">.</span><span class="n">format</span><span class="p">(</span><span class="n">timestamp</span><span class="p">,</span> <span class="n">msg</span><span class="p">)</span>
            <span class="k">if</span> <span class="bp">self</span><span class="o">.</span><span class="n">render_as_json</span><span class="p">:</span>
                <span class="k">return</span> <span class="bp">self</span><span class="o">.</span><span class="n">_to_json</span><span class="p">(</span><span class="n">str_merged_msg</span><span class="p">)</span>
            <span class="k">else</span><span class="p">:</span>
                <span class="k">return</span> <span class="n">str_merged_msg</span>

    <span class="k">def</span> <span class="nf">_formatTime</span><span class="p">(</span><span class="bp">self</span><span class="p">)</span> <span class="o">-&gt;</span> <span class="nb">str</span><span class="p">:</span>
        <span class="sd">&quot;&quot;&quot;</span>
<span class="sd">        Return the creation time of the specified log event as formatted text.</span>

<span class="sd">        This code is borrowed from:</span>
<span class="sd">        https://docs.python.org/3/library/logging.html#logging.Formatter.formatTime</span>

<span class="sd">        The basic behaviour is as follows: an ISO8601-like (or RFC 3339-like) format is used.</span>
<span class="sd">        This function uses `time.localtime()` to convert the creation time to a tuple.</span>
<span class="sd">        &quot;&quot;&quot;</span>
        <span class="n">_converter</span> <span class="o">=</span> <span class="n">time</span><span class="o">.</span><span class="n">localtime</span>
        <span class="n">_formatter</span> <span class="o">=</span> <span class="n">logging</span><span class="o">.</span><span class="n">Formatter</span><span class="p">()</span>

        <span class="n">now</span> <span class="o">=</span> <span class="n">time</span><span class="o">.</span><span class="n">time</span><span class="p">()</span>
        <span class="n">msecs</span> <span class="o">=</span> <span class="p">(</span><span class="n">now</span> <span class="o">-</span> <span class="nb">int</span><span class="p">(</span><span class="n">now</span><span class="p">))</span> <span class="o">*</span> <span class="mi">1000</span>

        <span class="n">ct</span> <span class="o">=</span> <span class="n">_converter</span><span class="p">(</span><span class="n">now</span><span class="p">)</span>  <span class="c1"># type: ignore</span>
        <span class="n">t</span> <span class="o">=</span> <span class="n">time</span><span class="o">.</span><span class="n">strftime</span><span class="p">(</span><span class="n">_formatter</span><span class="o">.</span><span class="n">default_time_format</span><span class="p">,</span> <span class="n">ct</span><span class="p">)</span>
        <span class="n">s</span> <span class="o">=</span> <span class="n">_formatter</span><span class="o">.</span><span class="n">default_msec_format</span> <span class="o">%</span> <span class="p">(</span><span class="n">t</span><span class="p">,</span> <span class="n">msecs</span><span class="p">)</span>
        <span class="k">return</span> <span class="n">s</span>

    <span class="k">def</span> <span class="nf">_to_json</span><span class="p">(</span><span class="bp">self</span><span class="p">,</span> <span class="n">input_msg</span><span class="p">):</span>
        <span class="sd">&quot;&quot;&quot;</span>
<span class="sd">        tries to convert the input message to json and returns it.</span>
<span class="sd">        if it fails, it returns the error in string(not json) format</span>
<span class="sd">        &quot;&quot;&quot;</span>
        <span class="n">msg</span> <span class="o">=</span> <span class="s2">&quot;&quot;</span>
        <span class="k">try</span><span class="p">:</span>
            <span class="n">msg</span> <span class="o">=</span> <span class="n">json</span><span class="o">.</span><span class="n">dumps</span><span class="p">(</span><span class="n">input_msg</span><span class="p">)</span>
        <span class="k">except</span> <span class="ne">Exception</span> <span class="k">as</span> <span class="n">e</span><span class="p">:</span>
            <span class="n">msg</span> <span class="o">=</span> <span class="s2">&quot;naz.SimpleLogger error: </span><span class="si">{0}</span><span class="s2">&quot;</span><span class="o">.</span><span class="n">format</span><span class="p">(</span><span class="nb">str</span><span class="p">(</span><span class="n">e</span><span class="p">))</span>
        <span class="k">return</span> <span class="n">msg</span></div>


<div class="viewcode-block" id="BreachHandler"><a class="viewcode-back" href="../../log.html#naz.log.BreachHandler">[docs]</a><span class="k">class</span> <span class="nc">BreachHandler</span><span class="p">(</span><span class="n">handlers</span><span class="o">.</span><span class="n">MemoryHandler</span><span class="p">):</span>
    <span class="sd">&quot;&quot;&quot;</span>
<span class="sd">    This is an implementation of `logging.Handler` that puts logs in an in-memory ring buffer.</span>
<span class="sd">    When a trigger condition(eg a certain log level) is met;</span>
<span class="sd">    then all the logs in the buffer are flushed into a given stream(file, stdout etc)</span>

<span class="sd">    It is a bit like</span>
<span class="sd">    `logging.handlers.MemoryHandler &lt;https://docs.python.org/3/library/logging.handlers.html#logging.handlers.MemoryHandler&gt;`_</span>
<span class="sd">    except that it does not flush when the ring-buffer capacity is met but only when/if the trigger is met.</span>

<span class="sd">    It is inspired by the article</span>
<span class="sd">    `Triggering Diagnostic Logging on Exception &lt;https://tersesystems.com/blog/2019/07/28/triggering-diagnostic-logging-on-exception/&gt;`_</span>

<span class="sd">    example usage:</span>

<span class="sd">    .. highlight:: python</span>
<span class="sd">    .. code-block:: python</span>

<span class="sd">        import naz, logging</span>

<span class="sd">        _handler = naz.log.BreachHandler()</span>
<span class="sd">        logger = naz.log.SimpleLogger(&quot;aha&quot;, handler=_handler, log_metadata={&quot;id&quot;: &quot;123&quot;})</span>

<span class="sd">        logger.log(logging.INFO, {&quot;name&quot;: &quot;Jayz&quot;})</span>
<span class="sd">        logger.log(logging.ERROR, {&quot;msg&quot;: &quot;Houston, we got 99 problems.&quot;})</span>

<span class="sd">        # or alternatively, to use it with python stdlib logger</span>
<span class="sd">        logger = logging.getLogger(&quot;my-logger&quot;)</span>
<span class="sd">        handler = naz.log.BreachHandler()</span>
<span class="sd">        formatter = logging.Formatter(&quot;%(message)s&quot;)</span>
<span class="sd">        handler.setFormatter(formatter)</span>
<span class="sd">        handler.setLevel(&quot;DEBUG&quot;)</span>
<span class="sd">        if not logger.handlers:</span>
<span class="sd">            logger.addHandler(handler)</span>
<span class="sd">        logger.setLevel(&quot;DEBUG&quot;)</span>

<span class="sd">        logger.info(&quot;I did records for Tweet before y&#39;all could even tweet - Dr. Missy Elliot&quot;)</span>
<span class="sd">        logger.error(&quot;damn&quot;)</span>
<span class="sd">    &quot;&quot;&quot;</span>

<div class="viewcode-block" id="BreachHandler.__init__"><a class="viewcode-back" href="../../log.html#naz.log.BreachHandler.__init__">[docs]</a>    <span class="k">def</span> <span class="nf">__init__</span><span class="p">(</span>
        <span class="bp">self</span><span class="p">,</span>
        <span class="n">flushLevel</span><span class="p">:</span> <span class="nb">int</span> <span class="o">=</span> <span class="n">logging</span><span class="o">.</span><span class="n">WARNING</span><span class="p">,</span>
        <span class="n">capacity</span><span class="p">:</span> <span class="nb">int</span> <span class="o">=</span> <span class="mi">1_000</span><span class="p">,</span>
        <span class="n">target</span><span class="p">:</span> <span class="n">typing</span><span class="o">.</span><span class="n">Union</span><span class="p">[</span><span class="kc">None</span><span class="p">,</span> <span class="n">logging</span><span class="o">.</span><span class="n">Handler</span><span class="p">]</span> <span class="o">=</span> <span class="kc">None</span><span class="p">,</span>
        <span class="n">flushOnClose</span><span class="p">:</span> <span class="nb">bool</span> <span class="o">=</span> <span class="kc">False</span><span class="p">,</span>
        <span class="n">heartbeatInterval</span><span class="p">:</span> <span class="n">typing</span><span class="o">.</span><span class="n">Union</span><span class="p">[</span><span class="kc">None</span><span class="p">,</span> <span class="nb">float</span><span class="p">]</span> <span class="o">=</span> <span class="kc">None</span><span class="p">,</span>
        <span class="n">targetLevel</span><span class="p">:</span> <span class="nb">str</span> <span class="o">=</span> <span class="s2">&quot;DEBUG&quot;</span><span class="p">,</span>
    <span class="p">)</span> <span class="o">-&gt;</span> <span class="kc">None</span><span class="p">:</span>
        <span class="sd">&quot;&quot;&quot;</span>
<span class="sd">        Parameters:</span>
<span class="sd">            flushLevel: the log level that will trigger this handler to flush logs to :py:attr:`~target`</span>
<span class="sd">            capacity: the maximum number of log records to store in the ring buffer</span>
<span class="sd">            target: the `log handler &lt;https://docs.python.org/3/library/logging.html#logging.Handler&gt;`_ that will be used.</span>
<span class="sd">            flushOnClose: whether to flush the buffer when the handler is closed even if the flush level hasn&#39;t been exceeded</span>
<span class="sd">            heartbeatInterval: can be a float or None. If it is a float, then a heartbeat log record will be emitted every :py:attr:`~heartbeatInterval` seconds.</span>
<span class="sd">                               If it is None(the default), then no heartbeat log record is emitted.</span>
<span class="sd">                               If you do decide to set it, a good value is at least 1800(ie 30 minutes).</span>
<span class="sd">            targetLevel: the log level to be applied/set to :py:attr:`~target`</span>
<span class="sd">        &quot;&quot;&quot;</span>
        <span class="bp">self</span><span class="o">.</span><span class="n">_validate_args</span><span class="p">(</span>
            <span class="n">flushLevel</span><span class="o">=</span><span class="n">flushLevel</span><span class="p">,</span>
            <span class="n">capacity</span><span class="o">=</span><span class="n">capacity</span><span class="p">,</span>
            <span class="n">target</span><span class="o">=</span><span class="n">target</span><span class="p">,</span>
            <span class="n">flushOnClose</span><span class="o">=</span><span class="n">flushOnClose</span><span class="p">,</span>
            <span class="n">heartbeatInterval</span><span class="o">=</span><span class="n">heartbeatInterval</span><span class="p">,</span>
            <span class="n">targetLevel</span><span class="o">=</span><span class="n">targetLevel</span><span class="p">,</span>
        <span class="p">)</span>
        <span class="k">if</span> <span class="n">target</span> <span class="ow">is</span> <span class="kc">None</span><span class="p">:</span>
            <span class="n">target</span> <span class="o">=</span> <span class="n">logging</span><span class="o">.</span><span class="n">StreamHandler</span><span class="p">()</span>

        <span class="c1"># call `logging.handlers.MemoryHandler` init</span>
        <span class="nb">super</span><span class="p">(</span><span class="n">BreachHandler</span><span class="p">,</span> <span class="bp">self</span><span class="p">)</span><span class="o">.</span><span class="fm">__init__</span><span class="p">(</span>  <span class="c1"># type: ignore</span>
            <span class="n">capacity</span><span class="o">=</span><span class="n">capacity</span><span class="p">,</span>
            <span class="n">flushLevel</span><span class="o">=</span><span class="n">flushLevel</span><span class="p">,</span>
            <span class="n">target</span><span class="o">=</span><span class="n">target</span><span class="p">,</span>
            <span class="n">flushOnClose</span><span class="o">=</span><span class="n">flushOnClose</span><span class="p">,</span>  <span class="c1"># pytype: disable=wrong-keyword-args</span>
        <span class="p">)</span>

        <span class="c1"># assuming each log record is 250 bytes, then the maximum</span>
        <span class="c1"># memory used by `buffer` will always be == 250*1_000/(1000*1000) == 0.25MB</span>
<<<<<<< HEAD
=======
        <span class="bp">self</span><span class="o">.</span><span class="n">buffer</span><span class="p">:</span> <span class="n">typing</span><span class="o">.</span><span class="n">Deque</span><span class="p">[</span><span class="n">logging</span><span class="o">.</span><span class="n">LogRecord</span><span class="p">]</span> <span class="o">=</span> <span class="n">collections</span><span class="o">.</span><span class="n">deque</span><span class="p">(</span>  <span class="c1"># type: ignore</span>
            <span class="n">maxlen</span><span class="o">=</span><span class="bp">self</span><span class="o">.</span><span class="n">capacity</span>  <span class="c1"># pytype: disable=attribute-error</span>
        <span class="p">)</span>
>>>>>>> cc6ce647

        <span class="bp">self</span><span class="o">.</span><span class="n">heartbeatInterval</span> <span class="o">=</span> <span class="n">heartbeatInterval</span>
        <span class="k">if</span> <span class="bp">self</span><span class="o">.</span><span class="n">heartbeatInterval</span><span class="p">:</span>
            <span class="bp">self</span><span class="o">.</span><span class="n">heartbeatInterval</span> <span class="o">=</span> <span class="n">heartbeatInterval</span>  <span class="c1"># seconds</span>
            <span class="bp">self</span><span class="o">.</span><span class="n">_s_time</span> <span class="o">=</span> <span class="n">time</span><span class="o">.</span><span class="n">monotonic</span><span class="p">()</span>

        <span class="bp">self</span><span class="o">.</span><span class="n">targetLevel</span><span class="p">:</span> <span class="nb">int</span> <span class="o">=</span> <span class="n">logging</span><span class="o">.</span><span class="n">_nameToLevel</span><span class="p">[</span><span class="n">targetLevel</span><span class="o">.</span><span class="n">upper</span><span class="p">()]</span>
        <span class="bp">self</span><span class="o">.</span><span class="n">target</span><span class="o">.</span><span class="n">setLevel</span><span class="p">(</span><span class="bp">self</span><span class="o">.</span><span class="n">targetLevel</span><span class="p">)</span>  <span class="c1"># type: ignore</span></div>

<div class="viewcode-block" id="BreachHandler.shouldFlush"><a class="viewcode-back" href="../../log.html#naz.log.BreachHandler.shouldFlush">[docs]</a>    <span class="k">def</span> <span class="nf">shouldFlush</span><span class="p">(</span><span class="bp">self</span><span class="p">,</span> <span class="n">record</span><span class="p">:</span> <span class="n">logging</span><span class="o">.</span><span class="n">LogRecord</span><span class="p">)</span> <span class="o">-&gt;</span> <span class="nb">bool</span><span class="p">:</span>
        <span class="sd">&quot;&quot;&quot;</span>
<span class="sd">        Check for record at the flushLevel or higher.</span>
<span class="sd">        Implementation is mostly taken from `logging.handlers.MemoryHandler`</span>
<span class="sd">        &quot;&quot;&quot;</span>
        <span class="k">return</span> <span class="n">record</span><span class="o">.</span><span class="n">levelno</span> <span class="o">&gt;=</span> <span class="bp">self</span><span class="o">.</span><span class="n">flushLevel</span>  <span class="c1"># type: ignore # pytype: disable=attribute-error</span></div>

<div class="viewcode-block" id="BreachHandler.emit"><a class="viewcode-back" href="../../log.html#naz.log.BreachHandler.emit">[docs]</a>    <span class="k">def</span> <span class="nf">emit</span><span class="p">(</span><span class="bp">self</span><span class="p">,</span> <span class="n">record</span><span class="p">:</span> <span class="n">logging</span><span class="o">.</span><span class="n">LogRecord</span><span class="p">)</span> <span class="o">-&gt;</span> <span class="kc">None</span><span class="p">:</span>
        <span class="sd">&quot;&quot;&quot;</span>
<span class="sd">        Emit a record.</span>
<span class="sd">        Append the record. If shouldFlush() tells us to, call flush() to process</span>
<span class="sd">        the buffer.</span>

<span class="sd">        Implementation is taken from `logging.handlers.MemoryHandler`</span>
<span class="sd">        &quot;&quot;&quot;</span>
        <span class="bp">self</span><span class="o">.</span><span class="n">_heartbeat</span><span class="p">()</span>

        <span class="k">if</span> <span class="n">record</span><span class="o">.</span><span class="n">levelno</span> <span class="o">&gt;=</span> <span class="bp">self</span><span class="o">.</span><span class="n">targetLevel</span><span class="p">:</span>
            <span class="bp">self</span><span class="o">.</span><span class="n">buffer</span><span class="o">.</span><span class="n">append</span><span class="p">(</span><span class="n">record</span><span class="p">)</span>
        <span class="k">if</span> <span class="bp">self</span><span class="o">.</span><span class="n">shouldFlush</span><span class="p">(</span><span class="n">record</span><span class="p">):</span>
            <span class="bp">self</span><span class="o">.</span><span class="n">flush</span><span class="p">()</span></div>

    <span class="k">def</span> <span class="nf">_heartbeat</span><span class="p">(</span><span class="bp">self</span><span class="p">)</span> <span class="o">-&gt;</span> <span class="kc">None</span><span class="p">:</span>
        <span class="k">if</span> <span class="ow">not</span> <span class="bp">self</span><span class="o">.</span><span class="n">heartbeatInterval</span><span class="p">:</span>
            <span class="k">return</span>

        <span class="c1"># check if `heartbeatInterval` seconds have passed.</span>
        <span class="c1"># if they have, emit a heartbeat log record to the target handler</span>
        <span class="n">_now</span> <span class="o">=</span> <span class="n">time</span><span class="o">.</span><span class="n">monotonic</span><span class="p">()</span>
        <span class="n">_diff</span> <span class="o">=</span> <span class="n">_now</span> <span class="o">-</span> <span class="bp">self</span><span class="o">.</span><span class="n">_s_time</span>
        <span class="k">if</span> <span class="n">_diff</span> <span class="o">&gt;=</span> <span class="bp">self</span><span class="o">.</span><span class="n">heartbeatInterval</span><span class="p">:</span>
            <span class="bp">self</span><span class="o">.</span><span class="n">_s_time</span> <span class="o">=</span> <span class="n">_now</span>
            <span class="c1"># see: https://docs.python.org/3/library/logging.html#logging.LogRecord</span>
            <span class="n">record</span> <span class="o">=</span> <span class="n">logging</span><span class="o">.</span><span class="n">makeLogRecord</span><span class="p">(</span>
                <span class="p">{</span>
                    <span class="s2">&quot;level&quot;</span><span class="p">:</span> <span class="n">logging</span><span class="o">.</span><span class="n">INFO</span><span class="p">,</span>
                    <span class="s2">&quot;name&quot;</span><span class="p">:</span> <span class="s2">&quot;BreachHandler&quot;</span><span class="p">,</span>
                    <span class="s2">&quot;pathname&quot;</span><span class="p">:</span> <span class="s2">&quot;.../naz/naz/log.py&quot;</span><span class="p">,</span>
                    <span class="s2">&quot;func&quot;</span><span class="p">:</span> <span class="s2">&quot;BreachHandler._heartbeat&quot;</span><span class="p">,</span>
                    <span class="s2">&quot;msg&quot;</span><span class="p">:</span> <span class="p">{</span>
                        <span class="s2">&quot;event&quot;</span><span class="p">:</span> <span class="s2">&quot;naz.BreachHandler.heartbeat&quot;</span><span class="p">,</span>
                        <span class="s2">&quot;heartbeatInterval&quot;</span><span class="p">:</span> <span class="bp">self</span><span class="o">.</span><span class="n">heartbeatInterval</span><span class="p">,</span>
                    <span class="p">},</span>
                <span class="p">}</span>
            <span class="p">)</span>
            <span class="bp">self</span><span class="o">.</span><span class="n">target</span><span class="o">.</span><span class="n">emit</span><span class="p">(</span><span class="n">record</span><span class="o">=</span><span class="n">record</span><span class="p">)</span>  <span class="c1"># type: ignore # pytype: disable=attribute-error</span>

    <span class="nd">@staticmethod</span>
    <span class="k">def</span> <span class="nf">_validate_args</span><span class="p">(</span>
        <span class="n">flushLevel</span><span class="p">:</span> <span class="nb">int</span><span class="p">,</span>
        <span class="n">capacity</span><span class="p">:</span> <span class="nb">int</span><span class="p">,</span>
        <span class="n">target</span><span class="p">:</span> <span class="n">typing</span><span class="o">.</span><span class="n">Union</span><span class="p">[</span><span class="kc">None</span><span class="p">,</span> <span class="n">logging</span><span class="o">.</span><span class="n">Handler</span><span class="p">],</span>
        <span class="n">flushOnClose</span><span class="p">:</span> <span class="nb">bool</span><span class="p">,</span>
        <span class="n">heartbeatInterval</span><span class="p">:</span> <span class="n">typing</span><span class="o">.</span><span class="n">Union</span><span class="p">[</span><span class="kc">None</span><span class="p">,</span> <span class="nb">float</span><span class="p">],</span>
        <span class="n">targetLevel</span><span class="p">:</span> <span class="nb">str</span><span class="p">,</span>
    <span class="p">)</span> <span class="o">-&gt;</span> <span class="kc">None</span><span class="p">:</span>
        <span class="k">if</span> <span class="ow">not</span> <span class="nb">isinstance</span><span class="p">(</span><span class="n">flushLevel</span><span class="p">,</span> <span class="nb">int</span><span class="p">):</span>
            <span class="k">raise</span> <span class="ne">ValueError</span><span class="p">(</span>
                <span class="s2">&quot;`flushLevel` should be of type:: `int` You entered: </span><span class="si">{0}</span><span class="s2">&quot;</span><span class="o">.</span><span class="n">format</span><span class="p">(</span><span class="nb">type</span><span class="p">(</span><span class="n">flushLevel</span><span class="p">))</span>
            <span class="p">)</span>
        <span class="k">if</span> <span class="ow">not</span> <span class="nb">isinstance</span><span class="p">(</span><span class="n">capacity</span><span class="p">,</span> <span class="nb">int</span><span class="p">):</span>
            <span class="k">raise</span> <span class="ne">ValueError</span><span class="p">(</span>
                <span class="s2">&quot;`capacity` should be of type:: `int` You entered: </span><span class="si">{0}</span><span class="s2">&quot;</span><span class="o">.</span><span class="n">format</span><span class="p">(</span><span class="nb">type</span><span class="p">(</span><span class="n">capacity</span><span class="p">))</span>
            <span class="p">)</span>
        <span class="k">if</span> <span class="ow">not</span> <span class="nb">isinstance</span><span class="p">(</span><span class="n">target</span><span class="p">,</span> <span class="p">(</span><span class="nb">type</span><span class="p">(</span><span class="kc">None</span><span class="p">),</span> <span class="n">logging</span><span class="o">.</span><span class="n">Handler</span><span class="p">)):</span>
            <span class="k">raise</span> <span class="ne">ValueError</span><span class="p">(</span>
                <span class="s2">&quot;`target` should be of type:: `None` or `logging.Handler` You entered: </span><span class="si">{0}</span><span class="s2">&quot;</span><span class="o">.</span><span class="n">format</span><span class="p">(</span>
                    <span class="nb">type</span><span class="p">(</span><span class="n">target</span><span class="p">)</span>
                <span class="p">)</span>
            <span class="p">)</span>
        <span class="k">if</span> <span class="ow">not</span> <span class="nb">isinstance</span><span class="p">(</span><span class="n">flushOnClose</span><span class="p">,</span> <span class="nb">bool</span><span class="p">):</span>
            <span class="k">raise</span> <span class="ne">ValueError</span><span class="p">(</span>
                <span class="s2">&quot;`flushOnClose` should be of type:: `bool` You entered: </span><span class="si">{0}</span><span class="s2">&quot;</span><span class="o">.</span><span class="n">format</span><span class="p">(</span>
                    <span class="nb">type</span><span class="p">(</span><span class="n">flushOnClose</span><span class="p">)</span>
                <span class="p">)</span>
            <span class="p">)</span>
        <span class="k">if</span> <span class="ow">not</span> <span class="nb">isinstance</span><span class="p">(</span><span class="n">heartbeatInterval</span><span class="p">,</span> <span class="p">(</span><span class="nb">type</span><span class="p">(</span><span class="kc">None</span><span class="p">),</span> <span class="nb">float</span><span class="p">)):</span>
            <span class="k">raise</span> <span class="ne">ValueError</span><span class="p">(</span>
                <span class="s2">&quot;`heartbeatInterval` should be of type:: `None` or `float` You entered: </span><span class="si">{0}</span><span class="s2">&quot;</span><span class="o">.</span><span class="n">format</span><span class="p">(</span>
                    <span class="nb">type</span><span class="p">(</span><span class="n">heartbeatInterval</span><span class="p">)</span>
                <span class="p">)</span>
            <span class="p">)</span>
        <span class="k">if</span> <span class="ow">not</span> <span class="nb">isinstance</span><span class="p">(</span><span class="n">targetLevel</span><span class="p">,</span> <span class="nb">str</span><span class="p">):</span>
            <span class="k">raise</span> <span class="ne">ValueError</span><span class="p">(</span>
                <span class="s2">&quot;`targetLevel` should be of type:: `str` You entered: </span><span class="si">{0}</span><span class="s2">&quot;</span><span class="o">.</span><span class="n">format</span><span class="p">(</span><span class="nb">type</span><span class="p">(</span><span class="n">targetLevel</span><span class="p">))</span>
            <span class="p">)</span>
        <span class="k">if</span> <span class="n">targetLevel</span><span class="o">.</span><span class="n">upper</span><span class="p">()</span> <span class="ow">not</span> <span class="ow">in</span> <span class="p">[</span><span class="s2">&quot;NOTSET&quot;</span><span class="p">,</span> <span class="s2">&quot;DEBUG&quot;</span><span class="p">,</span> <span class="s2">&quot;INFO&quot;</span><span class="p">,</span> <span class="s2">&quot;WARNING&quot;</span><span class="p">,</span> <span class="s2">&quot;ERROR&quot;</span><span class="p">,</span> <span class="s2">&quot;CRITICAL&quot;</span><span class="p">]:</span>
            <span class="k">raise</span> <span class="ne">ValueError</span><span class="p">(</span>
                <span class="sd">&quot;&quot;&quot;`targetLevel` should be one of; &#39;NOTSET&#39;, &#39;DEBUG&#39;, &#39;INFO&#39;, &#39;WARNING&#39;, &#39;ERROR&#39; or &#39;CRITICAL&#39;. You entered: {0}&quot;&quot;&quot;</span><span class="o">.</span><span class="n">format</span><span class="p">(</span>
                    <span class="n">targetLevel</span>
                <span class="p">)</span>
            <span class="p">)</span></div>
</pre></div>

           </div>
           
          </div>
          <footer>
  

  <hr/>

  <div role="contentinfo">
    <p>
        &copy; Copyright 2019, Komu Wairagu

    </p>
  </div>
  Built with <a href="http://sphinx-doc.org/">Sphinx</a> using a <a href="https://github.com/rtfd/sphinx_rtd_theme">theme</a> provided by <a href="https://readthedocs.org">Read the Docs</a>. 

</footer>

        </div>
      </div>

    </section>

  </div>
  


  <script type="text/javascript">
      jQuery(function () {
          SphinxRtdTheme.Navigation.enable(true);
      });
  </script>

  
  
    
   

</body>
</html><|MERGE_RESOLUTION|>--- conflicted
+++ resolved
@@ -421,12 +421,9 @@
 
         <span class="c1"># assuming each log record is 250 bytes, then the maximum</span>
         <span class="c1"># memory used by `buffer` will always be == 250*1_000/(1000*1000) == 0.25MB</span>
-<<<<<<< HEAD
-=======
         <span class="bp">self</span><span class="o">.</span><span class="n">buffer</span><span class="p">:</span> <span class="n">typing</span><span class="o">.</span><span class="n">Deque</span><span class="p">[</span><span class="n">logging</span><span class="o">.</span><span class="n">LogRecord</span><span class="p">]</span> <span class="o">=</span> <span class="n">collections</span><span class="o">.</span><span class="n">deque</span><span class="p">(</span>  <span class="c1"># type: ignore</span>
             <span class="n">maxlen</span><span class="o">=</span><span class="bp">self</span><span class="o">.</span><span class="n">capacity</span>  <span class="c1"># pytype: disable=attribute-error</span>
         <span class="p">)</span>
->>>>>>> cc6ce647
 
         <span class="bp">self</span><span class="o">.</span><span class="n">heartbeatInterval</span> <span class="o">=</span> <span class="n">heartbeatInterval</span>
         <span class="k">if</span> <span class="bp">self</span><span class="o">.</span><span class="n">heartbeatInterval</span><span class="p">:</span>
