--- conflicted
+++ resolved
@@ -3,12 +3,8 @@
 
 
 ## **version:** v0.8.0
-<<<<<<< HEAD
 - support Smpp Optional Tags in `submit_sm`: https://github.com/komuw/naz/pull/202
-- Fixed some flaky tests: https://github.com/komuw/naz/pull/204
-=======
 - Fixed some flaky tests: https://github.com/komuw/naz/pull/204, https://github.com/komuw/naz/pull/206  
->>>>>>> aafd160d
 - Add ability to use different codecs for different messages while using the same `naz` client: https://github.com/komuw/naz/pull/201   
   With this change, message encoding is now a property of the message and not the client.
 
