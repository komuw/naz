### Benchmarking naz
This benchmarks were ran using [naz version v0.6.1](https://github.com/komuw/naz/blob/master/CHANGELOG.md#version-v061)      
They were ran primarily to figure out;
- how fault tolerant `naz` is
- whether `naz` has any memory leaks.

### Methodology
The benchmark was run this way:

##### A:
- `naz-cli` was deployed on a $5/month digitalocean server with 1GB of RAM and 1 cpu in the San Francisco region.       
- A mock SMSC server was deployed on a $5/month digitalocean server with 1GB of RAM and 1 cpu in the Amsterdam region.     
- A redis server was also deployed to the same $5/month digitalocean server in the Amsterdam region.   
- The ping latency between the `naz` server in Sanfrancisco and the SMSC server in Amsterdam was about `154 ms`    
- Approximately 100,000 messages were queued on the redis server.   
- `naz-cli` would consume the messages from the redis queue and send them out to the SMSC.   
- In a loop; the `SMSC` would run for a duration of between 13-16 minutes, stop for a duration of 1-3 minutes then continue etc.
- In a loop; the `redis server` would run for a duration of between 13-16 minutes, stop for a duration of 1-3 minutes then continue etc.
- All this while, `naz-cli` is accessing the redis server and SMSC; re-establishing connections when neccessary.
- All logs from `naz` were been sent to a timescaleDB container for later analysis.   
- Container/host and custom metrics were also been sent to a prometheus container for later analysis.      

#### B:
- For fuzzy testing, a $5/mon#th digitalocean server was used.
- A mock SMSC server and a redis server was deployed on a $5/month digitalocean server with 1GB of RAM and 1 cpu in the Amsterdam region.     
- On the same server, the command; `python3.7 tests/fuzz.py <functionality_to_fuzz>` was ran


### Results:   

##### A:
- `naz-cli` used a near constant amount of memory(19MB) throughout the whole benchmarking period. There was no indication of memory leaks.
![naz-cli memory usage](./static/naz_mem_usage.png "naz-cli memory usage")   
- `naz-cli` was able to stay up during the whole period. This is despite the fact that the redis server and SMSC servers would 'go down' every 15minutes or so.     
   `naz-cli` was able to reconnect and re-bind whenever the SMSC came back up again
- During the running of these benchmarks, a number of bugs were identified in `naz`. Those bugs were fixed in [PR127](https://github.com/komuw/naz/pull/127). Eventually the benchmarks were re-ran with the fixed `naz` version.

##### B:
<<<<<<< HEAD
TODO:
=======
- Fuzzy testing uncovered a number of bugs which have since been fixed. After their fixes, fuzz testing ran overnight without any further failures.
>>>>>>> a21c07e2



#### misc.
connect:   
```sh
psql --host=localhost --port=5432 --username=myuser --dbname=mydb
```

```sql
SELECT * FROM logs ORDER BY timestamp DESC LIMIT 5;
```

Find errors:
```sql
SELECT * FROM logs WHERE length(logs.error) > 0 ORDER BY timestamp DESC;
```

```sql
SELECT timestamp,event,log_id,error FROM logs WHERE length(logs.error) > 0 ORDER BY timestamp DESC;
Copy (SELECT * FROM logs WHERE length(logs.error) > 0 ORDER BY timestamp DESC) To '/tmp/errors.csv' With CSV DELIMITER ',';
cp /tmp/errors.csv /usr/src/app/
```<|MERGE_RESOLUTION|>--- conflicted
+++ resolved
@@ -36,11 +36,7 @@
 - During the running of these benchmarks, a number of bugs were identified in `naz`. Those bugs were fixed in [PR127](https://github.com/komuw/naz/pull/127). Eventually the benchmarks were re-ran with the fixed `naz` version.
 
 ##### B:
-<<<<<<< HEAD
-TODO:
-=======
 - Fuzzy testing uncovered a number of bugs which have since been fixed. After their fixes, fuzz testing ran overnight without any further failures.
->>>>>>> a21c07e2
 
 
 
